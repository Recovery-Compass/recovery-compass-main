/* Clean, isolated hero styles for VideoHero */
.video-hero {
  position: relative;
  width: 100vw;
  height: 100dvh;
  min-height: 100dvh;
  display: flex;
  flex-direction: column; /* vertical stacking so justify-content controls vertical placement */
  align-items: center;     /* center horizontally */
  justify-content: center; /* center overlay vertically */
  /* Brand-aligned twilight aurora base gradient for instant paint */
  background:
    radial-gradient(1200px 600px at 50% 40%, rgba(255,255,255,0.06), rgba(0,0,0,0.35)),
    linear-gradient(180deg, #002f34 0%, #005c6a 25%, #003d4f 60%, #071c29 100%);
  overflow: hidden;
  isolation: isolate;
}

/* iOS safe-area support on desktop/tablet */
@supports (padding: env(safe-area-inset-bottom)) {
  .video-hero {
    padding-bottom: env(safe-area-inset-bottom);
  }
}

/* Reduced motion: hide video; gradient base remains */
@media (prefers-reduced-motion: reduce) {
  .video-background { display: none; }
}

.video-background {
  position: absolute;
  inset: 0;
  width: 100vw;
  height: 100dvh;
  object-fit: cover;
  object-position: center center; /* Desktop: center the video */
  z-index: 0;
  opacity: 1;
}

.video-background-poster {
  position: absolute;
  inset: 0;
  width: 100vw;
  height: 100dvh;
  object-fit: cover;
  z-index: 0;
  opacity: 1;
}

/* Clean overlay container - no background, just flex positioning */
.hero-overlay {
  position: relative;
  z-index: 2;
  display: flex;
  flex-direction: column;
  align-items: center;
  justify-content: center;
  gap: 24px; /* Space between logo and text */
}

/* Recovery Compass Logo */
.hero-logo {
  width: clamp(120px, 20vw, 200px); /* Responsive: 120px mobile, 200px desktop */
  height: auto;
  object-fit: contain;
  filter: drop-shadow(0 8px 24px rgba(212, 175, 55, 0.4)); /* Gold glow */
  animation: gentle-float 3s ease-in-out infinite; /* Subtle float animation */
}

/* "BEGIN YOUR JOURNEY" text - gold, no button frame */
.hero-text {
  font-family: 'Montserrat', sans-serif;
  font-weight: 900;
  font-size: clamp(1.1rem, 3vw, 1.5rem); /* Responsive text size */
  letter-spacing: 0.12em;
  color: #FFD700; /* Compass gold */
  text-shadow: 
    0 2px 8px rgba(0, 0, 0, 0.8),
    0 4px 16px rgba(212, 175, 55, 0.5); /* Double shadow for depth */
  text-decoration: none;
  text-align: center;
  transition: all 0.3s ease;
  cursor: pointer;
}

.hero-text:hover {
  color: #FFF; /* Lighten to white on hover */
  text-shadow: 
    0 2px 12px rgba(0, 0, 0, 0.9),
    0 6px 20px rgba(212, 175, 55, 0.7); /* Enhanced glow on hover */
  transform: translateY(-2px); /* Subtle lift */
}

/* Gentle floating animation for logo */
@keyframes gentle-float {
  0%, 100% { transform: translateY(0px); }
  50% { transform: translateY(-8px); }
}

/* Mobile adjustments */
@media (max-width: 768px) {
  .video-background {
<<<<<<< HEAD
    object-fit: cover; /* Cover with mobile-optimized portrait video */
    object-position: center center;
    width: 100vw;
    height: 100vh; /* Use vh instead of dvh for better mobile support */
    min-height: 100vh;
    min-height: -webkit-fill-available; /* iOS Safari fix */
=======
    object-fit: contain; /* Show full video on mobile instead of cropping */
    object-position: center center; /* Center the contained video */
    background: #002f34; /* Fill letterbox bars with brand color */
>>>>>>> 4b494fb9
  }

  .video-background-poster {
    object-fit: contain; /* Match video behavior */
    object-position: center center;
<<<<<<< HEAD
    width: 100vw;
    height: 100vh;
    min-height: 100vh;
    min-height: -webkit-fill-available;
=======
    background: #002f34;
>>>>>>> 4b494fb9
  }

  .hero-overlay {
    gap: 16px; /* Tighter spacing on mobile */
  }

  .hero-logo {
    width: clamp(100px, 25vw, 160px); /* Smaller on mobile */
  }

  .hero-text {
    font-size: clamp(0.95rem, 4vw, 1.2rem);
    letter-spacing: 0.1em;
  }

  /* iOS safe-area support */
  @supports (padding: env(safe-area-inset-bottom)) {
    .video-hero {
      padding-bottom: env(safe-area-inset-bottom);
    }
  }
}

/* Mobile portrait: center overlay within video */
@media (max-width: 768px) and (orientation: portrait) {
  .video-hero {
    justify-content: center; /* Center overlay vertically */
  }

  .hero-overlay {
    padding: 0 16px; /* Horizontal padding for text wrapping */
  }
}

/* Reduced motion: disable animations */
@media (prefers-reduced-motion: reduce) {
  .hero-logo {
    animation: none;
  }

  .hero-text:hover {
    transform: none;
  }
}<|MERGE_RESOLUTION|>--- conflicted
+++ resolved
@@ -102,31 +102,21 @@
 /* Mobile adjustments */
 @media (max-width: 768px) {
   .video-background {
-<<<<<<< HEAD
-    object-fit: cover; /* Cover with mobile-optimized portrait video */
+    object-fit: cover; /* Fill mobile screen - no letterbox */
     object-position: center center;
     width: 100vw;
-    height: 100vh; /* Use vh instead of dvh for better mobile support */
+    height: 100vh;
     min-height: 100vh;
     min-height: -webkit-fill-available; /* iOS Safari fix */
-=======
-    object-fit: contain; /* Show full video on mobile instead of cropping */
-    object-position: center center; /* Center the contained video */
-    background: #002f34; /* Fill letterbox bars with brand color */
->>>>>>> 4b494fb9
   }
 
   .video-background-poster {
-    object-fit: contain; /* Match video behavior */
+    object-fit: cover; /* Match video behavior */
     object-position: center center;
-<<<<<<< HEAD
     width: 100vw;
     height: 100vh;
     min-height: 100vh;
     min-height: -webkit-fill-available;
-=======
-    background: #002f34;
->>>>>>> 4b494fb9
   }
 
   .hero-overlay {
